--- conflicted
+++ resolved
@@ -1,88 +1,80 @@
-import ProgressBar from "../components/ProgressBar";
-import WhiteButton from "../components/WhiteButton";
-//import { useState } from "react";
-import { useNavigate } from 'react-router-dom';
-import { usePrompt } from "../contexts/PromptContext";
-//import { getConfig } from "@/utils/auth";
-//import { API_URL } from "@/utils/constants";
-
-export default function LaunchConfirmacion() {
-  const navigate = useNavigate();
-<<<<<<< HEAD
-  const { empresa, producto } = usePrompt();
-=======
-  const { prompt, empresa, producto, hasSalesData } = usePrompt();
->>>>>>> c67477d3
-  const { business_name, industry, company_size, scope, locations, num_branches } = empresa || {};
-  const { r_type, name, description, related_words } = producto || {};
-
-  const handleSubmit = () => {
-    navigate('/loading');
-  };
-
-  /*
-  const handleSubmit = async () => {
-    if (!idProducto) {
-      alert("No se pudo obtener el ID del producto.");
-      return;
-    }
-  
-    try {
-      const response = await fetch(`${API_URL}flow/secure/generate-prompt`, {
-        method: 'POST',
-        headers: {
-          'Content-Type': 'application/json',
-          ...getConfig().headers,
-        },
-        body: JSON.stringify({
-          resource_id: idProducto,
-        }),
-      });
-  
-      if (!response.ok) {
-        const errorText = await response.text();
-        throw new Error(`Error del servidor: ${errorText}`);
-      }
-  
-      const data = await response.json();
-      console.log("Resultado del prompt generado:", data);
-  
-      navigate('/loading');
-    } catch (error) {
-      console.error("Error en la generación del prompt:", error);
-      alert("Ocurrió un error al generar el prompt.");
-    }
-  };
-  */
-
-  return(
-    <div className="flex flex-col items-center h-screen bg-white">
-      <ProgressBar activeStep={3} />
-      <h1 className="text-4xl font-bold mt-2 text-center pt-10">Confirmación de tu información</h1>
-      <p className="max-w-3xl text-lg text-black justify-center mt-5">
-        <span className="font-bold">{business_name}</span> es una <span className="font-bold">{company_size}</span> que se dedica a la industria de <span className="font-bold">{industry}</span>,
-        con un alcance geográfico <span className="font-bold">{scope}</span>, con operaciones en <span className="font-bold">{locations}</span> y <span className="font-bold">{num_branches}</span> sucursales. Además ofrece
-        el <span className="font-bold">{r_type}</span>: <span className="font-bold">{name}</span>, que consiste en: <span className="font-bold">{description}</span> y que se relaciona con: <span className="font-bold">{related_words}</span>.
-      </p>
-<<<<<<< HEAD
-      <p className="text-lg text-black mt-5">Para este producto registraste información de ventas.</p>
-=======
-      {/* <p className="text-lg text-black">Para este producto registraste información de ventas.</p> */}
-      
-      <p className="text-lg text-black">Para este <span className="font-bold">{r_type.toLowerCase()} {hasSalesData ? "registraste " : "no registraste "} </span> información de ventas</p>
-      
->>>>>>> c67477d3
-      <p className="text-4xl font-bold mt-2 text-center pt-10">¡Ya podemos explorar las tendencias de tu mercado!</p>
-
-      <div className="flex flex-col md:flex-row gap-6 mt-4 pt-10 items-center">
-        <WhiteButton text="Regresar" width="200px" onClick={()=> navigate ('/launchVentas')} />
-        <button
-          onClick={handleSubmit}
-          className="border-2 bg-gradient-to-r from-blue-500 to-teal-400 text-white font-semibold px-15 py-3 rounded-full hover:scale-105 transition-transform"
-        >
-          Ver resultados
-        </button>
-      </div>
-    </div>
-  );
+import ProgressBar from "../components/ProgressBar";
+import WhiteButton from "../components/WhiteButton";
+//import { useState } from "react";
+import { useNavigate } from 'react-router-dom';
+import { usePrompt } from "../contexts/PromptContext";
+//import { getConfig } from "@/utils/auth";
+//import { API_URL } from "@/utils/constants";
+
+export default function LaunchConfirmacion() {
+  const navigate = useNavigate();
+  const { prompt, empresa, producto, hasSalesData } = usePrompt();
+  const { business_name, industry, company_size, scope, locations, num_branches } = empresa || {};
+  const { r_type, name, description, related_words } = producto || {};
+
+  const handleSubmit = () => {
+    navigate('/loading');
+  };
+
+  /*
+  const handleSubmit = async () => {
+    if (!idProducto) {
+      alert("No se pudo obtener el ID del producto.");
+      return;
+    }
+  
+    try {
+      const response = await fetch(`${API_URL}flow/secure/generate-prompt`, {
+        method: 'POST',
+        headers: {
+          'Content-Type': 'application/json',
+          ...getConfig().headers,
+        },
+        body: JSON.stringify({
+          resource_id: idProducto,
+        }),
+      });
+  
+      if (!response.ok) {
+        const errorText = await response.text();
+        throw new Error(`Error del servidor: ${errorText}`);
+      }
+  
+      const data = await response.json();
+      console.log("Resultado del prompt generado:", data);
+  
+      navigate('/loading');
+    } catch (error) {
+      console.error("Error en la generación del prompt:", error);
+      alert("Ocurrió un error al generar el prompt.");
+    }
+  };
+  */
+
+  return(
+    <div className="flex flex-col items-center h-screen bg-white">
+      <ProgressBar activeStep={3} />
+      <h1 className="text-4xl font-bold mt-2 text-center pt-10">Confirmación de tu información</h1>
+      <p className="max-w-3xl text-lg text-black justify-center mt-5">
+        <span className="font-bold">{business_name}</span> es una <span className="font-bold">{company_size}</span> que se dedica a la industria de <span className="font-bold">{industry}</span>,
+        con un alcance geográfico <span className="font-bold">{scope}</span>, con operaciones en <span className="font-bold">{locations}</span> y <span className="font-bold">{num_branches}</span> sucursales. Además ofrece
+        el <span className="font-bold">{r_type}</span>: <span className="font-bold">{name}</span>, que consiste en: <span className="font-bold">{description}</span> y que se relaciona con: <span className="font-bold">{related_words}</span>.
+      </p>
+      {/* <p className="text-lg text-black">Para este producto registraste información de ventas.</p> */}
+      
+      <p className="text-lg text-black">Para este <span className="font-bold">{r_type.toLowerCase()} {hasSalesData ? "registraste " : "no registraste "} </span> información de ventas</p>
+      
+      <p className="text-4xl font-bold mt-2 text-center pt-10">¡Ya podemos explorar las tendencias de tu mercado!</p>
+
+      <div className="flex flex-col md:flex-row gap-6 mt-4 pt-10 items-center">
+        <WhiteButton text="Regresar" width="200px" onClick={()=> navigate ('/launchVentas')} />
+        <button
+          onClick={handleSubmit}
+          className="border-2 bg-gradient-to-r from-blue-500 to-teal-400 text-white font-semibold px-15 py-3 rounded-full hover:scale-105 transition-transform"
+        >
+          Ver resultados
+        </button>
+      </div>
+    </div>
+  );
 }