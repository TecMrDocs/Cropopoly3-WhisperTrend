<<<<<<< HEAD
import { useState } from "react";
=======
import { useState, useEffect } from "react";
>>>>>>> ee254282
import { useNavigate, useLocation } from "react-router-dom";
import BlueButton from "../components/BlueButton";
import TextFieldWHolder from "../components/TextFieldWHolder";
import WhiteButton from "../components/WhiteButton";
import SelectField from "../components/SelectField";
import TextAreaField from "../components/TextAreaField";
import { Plus, Trash2 } from "lucide-react";
<<<<<<< HEAD
=======

// Interfaz para el estado recibido
interface ProductoState {
  id: number;
  name: string;
  description: string;
  r_type: string;
  related_words: string;
}
>>>>>>> ee254282

export default function EditarProducto() {
  const [palabra, setPalabra] = useState("");
  const [palabras, setPalabras] = useState<string[]>([]);
  const [tipo, setTipo] = useState("");
<<<<<<< HEAD
=======
  const [nombre, setNombre] = useState("");
  const [descripcion, setDescripcion] = useState("");
>>>>>>> ee254282

  const navigate = useNavigate();
  const location = useLocation();

<<<<<<< HEAD
=======
  const token = "eyJ0eXAiOiJKV1QiLCJhbGciOiJIUzI1NiJ9.eyJpZCI6MywiZXhwIjoxNzQ5MjI4MTIwfQ.ysOpkiGz9d07Dm-d1og-xAoSFIf-V7laT8xWp4COPfc";

  // Cargar los datos del producto
  useEffect(() => {
    const state = location.state as ProductoState;
    if (state) {
      const { name, description, r_type, related_words } = state;
      setNombre(name || "");
      setDescripcion(description || "");
      setTipo(r_type || "");
      setPalabras(related_words ? related_words.split(",").map(p => p.trim()) : []);
    }
  }, [location.state]);

  // Obtener el user_id
  const getUserId = async (): Promise<number | null> => {
    try {
      const res = await fetch("http://127.0.0.1:8080/api/v1/auth/check", {
        headers: {
          token: token,
        },
      });

      if (!res.ok) throw new Error("Error al verificar usuario");

      const data = await res.json();
      return data.id;
    } catch (err) {
      console.error("Error obteniendo user_id:", err);
      return null;
    }
  };

  const validar = () => {
    if (!tipo.trim() || !nombre.trim() || !descripcion.trim()) {
      alert("Todos los campos son obligatorios.");
      return false;
    }
    return true;
  };

>>>>>>> ee254282
  const handleAgregar = () => {
    const nueva = palabra.trim();
    if (nueva && !palabras.includes(nueva) && palabras.length < 10) {
      setPalabras([...palabras, nueva]);
      setPalabra("");
    }
  };

  const eliminarPalabra = (palabraAEliminar: string) => {
    setPalabras(palabras.filter((p) => p !== palabraAEliminar));
  };

<<<<<<< HEAD
=======
  const handleSubmit = async () => {
    if (!validar()) return;

    const state = location.state as ProductoState;
    const productId = state?.id;
    if (!productId) {
      alert("No se encontró el ID del producto.");
      return;
    }

    const userId = await getUserId();
    if (!userId) {
      alert("No se pudo obtener el usuario.");
      return;
    }

    const payload = {
      r_type: tipo,
      name: nombre,
      description: descripcion,
      related_words: palabras.join(", "),
    };

    try {
      const response = await fetch(
        `http://127.0.0.1:8080/api/v1/resource/${userId}/${productId}`,
        {
          method: "PUT",
          headers: {
            "Content-Type": "application/json",
            token: token,
          },
          body: JSON.stringify(payload),
        }
      );

      if (!response.ok) {
        const msg = await response.text();
        console.error("Error al actualizar el recurso:", msg);
        alert("No se pudo actualizar el recurso.");
        return;
      }

      const actualizado = await response.json();
      console.log("Recurso actualizado:", actualizado);
      navigate("/launchVentas");
    } catch (err) {
      console.error("Error de red:", err);
      alert("Error de red o del servidor.");
    }
  };

>>>>>>> ee254282
  return (
    <div className="p-8">
      {/* Tabs */}
      <div className="flex justify-center mb-6">
        <div className="flex border rounded-md overflow-hidden">
          <button
            className={`px-6 py-2 font-semibold ${
<<<<<<< HEAD
              location.pathname === "/editarproducto"
                ? "bg-gradient-to-r from-[#00BFB3] to-[#0091D5] text-white"
                : "bg-white text-black"
            }`}
            onClick={() => navigate("/editarproducto")}
=======
              location.pathname === "/editarProducto"
                ? "bg-gradient-to-r from-[#00BFB3] to-[#0091D5] text-white"
                : "bg-white text-black"
            }`}
            onClick={() => navigate("/editarProducto")}
>>>>>>> ee254282
          >
            Editar información del producto
          </button>
          <button
            className={`px-6 py-2 font-semibold ${
<<<<<<< HEAD
              location.pathname === "/editardatos"
                ? "bg-gradient-to-r from-[#00BFB3] to-[#0091D5] text-white"
                : "bg-white text-black"
            }`}
            onClick={() => navigate("/editardatos")}
=======
              location.pathname === "/editarDatos"
                ? "bg-gradient-to-r from-[#00BFB3] to-[#0091D5] text-white"
                : "bg-white text-black"
            }`}
            onClick={() => navigate("/editarDatos")}
>>>>>>> ee254282
          >
            Editar datos de ventas
          </button>
        </div>
      </div>

      <div className="flex items-center justify-center mb-6">
        <h1 className="text-2xl font-w700">Edita tu producto o servicio</h1>
      </div>

      <div className="flex flex-col items-center gap-6">
        <SelectField
          label="Producto o servicio"
          width="700px"
          options={["Producto", "Servicio"]}
          value={tipo}
          onChange={(e) => setTipo(e.target.value)}
        />

        <TextFieldWHolder
          label="Nombre del producto o servicio:"
          width="700px"
          placeholder="Ej. Bolso Marianne"
<<<<<<< HEAD
        />

        <TextAreaField
          label="Descripción del producto o servicio"
          placeholder="Ej. Bolso de piel sintética para mujer"
          width="700px"
        />

=======
          value={nombre}
          onChange={(e) => setNombre(e.target.value)}
        />

        <TextAreaField
          label="Descripción del producto o servicio"
          placeholder="Ej. Bolso de piel sintética para mujer"
          width="700px"
          value={descripcion}
          onChange={(e) => setDescripcion(e.target.value)}
        />

>>>>>>> ee254282
        <div className="flex flex-col gap-2" style={{ width: "700px" }}>
          <label className="text-base font-medium">Palabras asociadas</label>
          <div className="flex gap-2">
            <input
              type="text"
              placeholder="Ej. Elegancia"
              value={palabra}
              onChange={(e) => setPalabra(e.target.value)}
              className="w-full border-none outline-none p-2 px-4 rounded-[6px] bg-white text-base text-black shadow-md"
            />
            <button
              onClick={handleAgregar}
              className="bg-gradient-to-r from-[#00BFB3] to-[#0091D5] p-2 px-4 rounded-[6px] text-white hover:scale-[1.05] transition"
            >
              <Plus size={20} />
            </button>
          </div>

          <div className="flex flex-wrap gap-2 mt-2">
<<<<<<< HEAD
            {palabras.map((p, idx) => (
=======
            {palabras.map((p: string, idx: number) => (
>>>>>>> ee254282
              <span
                key={idx}
                className="flex items-center gap-2 border border-blue-500 text-blue-600 px-3 py-1 rounded-full bg-blue-50"
              >
                {p}
                <button
                  onClick={() => eliminarPalabra(p)}
                  className="hover:text-red-600"
                >
                  <Trash2 size={16} />
                </button>
              </span>
            ))}
          </div>
        </div>
      </div>

      <div className="flex flex-row justify-center gap-10 mt-10">
<<<<<<< HEAD
        <WhiteButton text="Regresar" width="300px" />
        <BlueButton text="Continuar" width="300px" />
=======
        <WhiteButton text="Regresar" width="300px" onClick={() => navigate(-1)} />
        <BlueButton text="Continuar" width="300px" onClick={handleSubmit} />
>>>>>>> ee254282
      </div>
    </div>
  );
}
<|MERGE_RESOLUTION|>--- conflicted
+++ resolved
@@ -1,286 +1,234 @@
-<<<<<<< HEAD
-import { useState } from "react";
-=======
-import { useState, useEffect } from "react";
->>>>>>> ee254282
-import { useNavigate, useLocation } from "react-router-dom";
-import BlueButton from "../components/BlueButton";
-import TextFieldWHolder from "../components/TextFieldWHolder";
-import WhiteButton from "../components/WhiteButton";
-import SelectField from "../components/SelectField";
-import TextAreaField from "../components/TextAreaField";
-import { Plus, Trash2 } from "lucide-react";
-<<<<<<< HEAD
-=======
-
-// Interfaz para el estado recibido
-interface ProductoState {
-  id: number;
-  name: string;
-  description: string;
-  r_type: string;
-  related_words: string;
-}
->>>>>>> ee254282
-
-export default function EditarProducto() {
-  const [palabra, setPalabra] = useState("");
-  const [palabras, setPalabras] = useState<string[]>([]);
-  const [tipo, setTipo] = useState("");
-<<<<<<< HEAD
-=======
-  const [nombre, setNombre] = useState("");
-  const [descripcion, setDescripcion] = useState("");
->>>>>>> ee254282
-
-  const navigate = useNavigate();
-  const location = useLocation();
-
-<<<<<<< HEAD
-=======
-  const token = "eyJ0eXAiOiJKV1QiLCJhbGciOiJIUzI1NiJ9.eyJpZCI6MywiZXhwIjoxNzQ5MjI4MTIwfQ.ysOpkiGz9d07Dm-d1og-xAoSFIf-V7laT8xWp4COPfc";
-
-  // Cargar los datos del producto
-  useEffect(() => {
-    const state = location.state as ProductoState;
-    if (state) {
-      const { name, description, r_type, related_words } = state;
-      setNombre(name || "");
-      setDescripcion(description || "");
-      setTipo(r_type || "");
-      setPalabras(related_words ? related_words.split(",").map(p => p.trim()) : []);
-    }
-  }, [location.state]);
-
-  // Obtener el user_id
-  const getUserId = async (): Promise<number | null> => {
-    try {
-      const res = await fetch("http://127.0.0.1:8080/api/v1/auth/check", {
-        headers: {
-          token: token,
-        },
-      });
-
-      if (!res.ok) throw new Error("Error al verificar usuario");
-
-      const data = await res.json();
-      return data.id;
-    } catch (err) {
-      console.error("Error obteniendo user_id:", err);
-      return null;
-    }
-  };
-
-  const validar = () => {
-    if (!tipo.trim() || !nombre.trim() || !descripcion.trim()) {
-      alert("Todos los campos son obligatorios.");
-      return false;
-    }
-    return true;
-  };
-
->>>>>>> ee254282
-  const handleAgregar = () => {
-    const nueva = palabra.trim();
-    if (nueva && !palabras.includes(nueva) && palabras.length < 10) {
-      setPalabras([...palabras, nueva]);
-      setPalabra("");
-    }
-  };
-
-  const eliminarPalabra = (palabraAEliminar: string) => {
-    setPalabras(palabras.filter((p) => p !== palabraAEliminar));
-  };
-
-<<<<<<< HEAD
-=======
-  const handleSubmit = async () => {
-    if (!validar()) return;
-
-    const state = location.state as ProductoState;
-    const productId = state?.id;
-    if (!productId) {
-      alert("No se encontró el ID del producto.");
-      return;
-    }
-
-    const userId = await getUserId();
-    if (!userId) {
-      alert("No se pudo obtener el usuario.");
-      return;
-    }
-
-    const payload = {
-      r_type: tipo,
-      name: nombre,
-      description: descripcion,
-      related_words: palabras.join(", "),
-    };
-
-    try {
-      const response = await fetch(
-        `http://127.0.0.1:8080/api/v1/resource/${userId}/${productId}`,
-        {
-          method: "PUT",
-          headers: {
-            "Content-Type": "application/json",
-            token: token,
-          },
-          body: JSON.stringify(payload),
-        }
-      );
-
-      if (!response.ok) {
-        const msg = await response.text();
-        console.error("Error al actualizar el recurso:", msg);
-        alert("No se pudo actualizar el recurso.");
-        return;
-      }
-
-      const actualizado = await response.json();
-      console.log("Recurso actualizado:", actualizado);
-      navigate("/launchVentas");
-    } catch (err) {
-      console.error("Error de red:", err);
-      alert("Error de red o del servidor.");
-    }
-  };
-
->>>>>>> ee254282
-  return (
-    <div className="p-8">
-      {/* Tabs */}
-      <div className="flex justify-center mb-6">
-        <div className="flex border rounded-md overflow-hidden">
-          <button
-            className={`px-6 py-2 font-semibold ${
-<<<<<<< HEAD
-              location.pathname === "/editarproducto"
-                ? "bg-gradient-to-r from-[#00BFB3] to-[#0091D5] text-white"
-                : "bg-white text-black"
-            }`}
-            onClick={() => navigate("/editarproducto")}
-=======
-              location.pathname === "/editarProducto"
-                ? "bg-gradient-to-r from-[#00BFB3] to-[#0091D5] text-white"
-                : "bg-white text-black"
-            }`}
-            onClick={() => navigate("/editarProducto")}
->>>>>>> ee254282
-          >
-            Editar información del producto
-          </button>
-          <button
-            className={`px-6 py-2 font-semibold ${
-<<<<<<< HEAD
-              location.pathname === "/editardatos"
-                ? "bg-gradient-to-r from-[#00BFB3] to-[#0091D5] text-white"
-                : "bg-white text-black"
-            }`}
-            onClick={() => navigate("/editardatos")}
-=======
-              location.pathname === "/editarDatos"
-                ? "bg-gradient-to-r from-[#00BFB3] to-[#0091D5] text-white"
-                : "bg-white text-black"
-            }`}
-            onClick={() => navigate("/editarDatos")}
->>>>>>> ee254282
-          >
-            Editar datos de ventas
-          </button>
-        </div>
-      </div>
-
-      <div className="flex items-center justify-center mb-6">
-        <h1 className="text-2xl font-w700">Edita tu producto o servicio</h1>
-      </div>
-
-      <div className="flex flex-col items-center gap-6">
-        <SelectField
-          label="Producto o servicio"
-          width="700px"
-          options={["Producto", "Servicio"]}
-          value={tipo}
-          onChange={(e) => setTipo(e.target.value)}
-        />
-
-        <TextFieldWHolder
-          label="Nombre del producto o servicio:"
-          width="700px"
-          placeholder="Ej. Bolso Marianne"
-<<<<<<< HEAD
-        />
-
-        <TextAreaField
-          label="Descripción del producto o servicio"
-          placeholder="Ej. Bolso de piel sintética para mujer"
-          width="700px"
-        />
-
-=======
-          value={nombre}
-          onChange={(e) => setNombre(e.target.value)}
-        />
-
-        <TextAreaField
-          label="Descripción del producto o servicio"
-          placeholder="Ej. Bolso de piel sintética para mujer"
-          width="700px"
-          value={descripcion}
-          onChange={(e) => setDescripcion(e.target.value)}
-        />
-
->>>>>>> ee254282
-        <div className="flex flex-col gap-2" style={{ width: "700px" }}>
-          <label className="text-base font-medium">Palabras asociadas</label>
-          <div className="flex gap-2">
-            <input
-              type="text"
-              placeholder="Ej. Elegancia"
-              value={palabra}
-              onChange={(e) => setPalabra(e.target.value)}
-              className="w-full border-none outline-none p-2 px-4 rounded-[6px] bg-white text-base text-black shadow-md"
-            />
-            <button
-              onClick={handleAgregar}
-              className="bg-gradient-to-r from-[#00BFB3] to-[#0091D5] p-2 px-4 rounded-[6px] text-white hover:scale-[1.05] transition"
-            >
-              <Plus size={20} />
-            </button>
-          </div>
-
-          <div className="flex flex-wrap gap-2 mt-2">
-<<<<<<< HEAD
-            {palabras.map((p, idx) => (
-=======
-            {palabras.map((p: string, idx: number) => (
->>>>>>> ee254282
-              <span
-                key={idx}
-                className="flex items-center gap-2 border border-blue-500 text-blue-600 px-3 py-1 rounded-full bg-blue-50"
-              >
-                {p}
-                <button
-                  onClick={() => eliminarPalabra(p)}
-                  className="hover:text-red-600"
-                >
-                  <Trash2 size={16} />
-                </button>
-              </span>
-            ))}
-          </div>
-        </div>
-      </div>
-
-      <div className="flex flex-row justify-center gap-10 mt-10">
-<<<<<<< HEAD
-        <WhiteButton text="Regresar" width="300px" />
-        <BlueButton text="Continuar" width="300px" />
-=======
-        <WhiteButton text="Regresar" width="300px" onClick={() => navigate(-1)} />
-        <BlueButton text="Continuar" width="300px" onClick={handleSubmit} />
->>>>>>> ee254282
-      </div>
-    </div>
-  );
-}
+import { useState, useEffect } from "react";
+import { useNavigate, useLocation } from "react-router-dom";
+import BlueButton from "../components/BlueButton";
+import TextFieldWHolder from "../components/TextFieldWHolder";
+import WhiteButton from "../components/WhiteButton";
+import SelectField from "../components/SelectField";
+import TextAreaField from "../components/TextAreaField";
+import { Plus, Trash2 } from "lucide-react";
+
+// Interfaz para el estado recibido
+interface ProductoState {
+  id: number;
+  name: string;
+  description: string;
+  r_type: string;
+  related_words: string;
+}
+
+export default function EditarProducto() {
+  const [palabra, setPalabra] = useState("");
+  const [palabras, setPalabras] = useState<string[]>([]);
+  const [tipo, setTipo] = useState("");
+  const [nombre, setNombre] = useState("");
+  const [descripcion, setDescripcion] = useState("");
+
+  const navigate = useNavigate();
+  const location = useLocation();
+
+  const token = "eyJ0eXAiOiJKV1QiLCJhbGciOiJIUzI1NiJ9.eyJpZCI6MywiZXhwIjoxNzQ5MjI4MTIwfQ.ysOpkiGz9d07Dm-d1og-xAoSFIf-V7laT8xWp4COPfc";
+
+  // Cargar los datos del producto
+  useEffect(() => {
+    const state = location.state as ProductoState;
+    if (state) {
+      const { name, description, r_type, related_words } = state;
+      setNombre(name || "");
+      setDescripcion(description || "");
+      setTipo(r_type || "");
+      setPalabras(related_words ? related_words.split(",").map(p => p.trim()) : []);
+    }
+  }, [location.state]);
+
+  // Obtener el user_id
+  const getUserId = async (): Promise<number | null> => {
+    try {
+      const res = await fetch("http://127.0.0.1:8080/api/v1/auth/check", {
+        headers: {
+          token: token,
+        },
+      });
+
+      if (!res.ok) throw new Error("Error al verificar usuario");
+
+      const data = await res.json();
+      return data.id;
+    } catch (err) {
+      console.error("Error obteniendo user_id:", err);
+      return null;
+    }
+  };
+
+  const validar = () => {
+    if (!tipo.trim() || !nombre.trim() || !descripcion.trim()) {
+      alert("Todos los campos son obligatorios.");
+      return false;
+    }
+    return true;
+  };
+
+  const handleAgregar = () => {
+    const nueva = palabra.trim();
+    if (nueva && !palabras.includes(nueva) && palabras.length < 10) {
+      setPalabras([...palabras, nueva]);
+      setPalabra("");
+    }
+  };
+
+  const eliminarPalabra = (palabraAEliminar: string) => {
+    setPalabras(palabras.filter((p) => p !== palabraAEliminar));
+  };
+
+  const handleSubmit = async () => {
+    if (!validar()) return;
+
+    const state = location.state as ProductoState;
+    const productId = state?.id;
+    if (!productId) {
+      alert("No se encontró el ID del producto.");
+      return;
+    }
+
+    const userId = await getUserId();
+    if (!userId) {
+      alert("No se pudo obtener el usuario.");
+      return;
+    }
+
+    const payload = {
+      r_type: tipo,
+      name: nombre,
+      description: descripcion,
+      related_words: palabras.join(", "),
+    };
+
+    try {
+      const response = await fetch(
+        `http://127.0.0.1:8080/api/v1/resource/${userId}/${productId}`,
+        {
+          method: "PUT",
+          headers: {
+            "Content-Type": "application/json",
+            token: token,
+          },
+          body: JSON.stringify(payload),
+        }
+      );
+
+      if (!response.ok) {
+        const msg = await response.text();
+        console.error("Error al actualizar el recurso:", msg);
+        alert("No se pudo actualizar el recurso.");
+        return;
+      }
+
+      const actualizado = await response.json();
+      console.log("Recurso actualizado:", actualizado);
+      navigate("/launchVentas");
+    } catch (err) {
+      console.error("Error de red:", err);
+      alert("Error de red o del servidor.");
+    }
+  };
+
+  return (
+    <div className="p-8">
+      {/* Tabs */}
+      <div className="flex justify-center mb-6">
+        <div className="flex border rounded-md overflow-hidden">
+          <button
+            className={`px-6 py-2 font-semibold ${
+              location.pathname === "/editarProducto"
+                ? "bg-gradient-to-r from-[#00BFB3] to-[#0091D5] text-white"
+                : "bg-white text-black"
+            }`}
+            onClick={() => navigate("/editarProducto")}
+          >
+            Editar información del producto
+          </button>
+          <button
+            className={`px-6 py-2 font-semibold ${
+              location.pathname === "/editarDatos"
+                ? "bg-gradient-to-r from-[#00BFB3] to-[#0091D5] text-white"
+                : "bg-white text-black"
+            }`}
+            onClick={() => navigate("/editarDatos")}
+          >
+            Editar datos de ventas
+          </button>
+        </div>
+      </div>
+
+      <div className="flex items-center justify-center mb-6">
+        <h1 className="text-2xl font-w700">Edita tu producto o servicio</h1>
+      </div>
+
+      <div className="flex flex-col items-center gap-6">
+        <SelectField
+          label="Producto o servicio"
+          width="700px"
+          options={["Producto", "Servicio"]}
+          value={tipo}
+          onChange={(e) => setTipo(e.target.value)}
+        />
+
+        <TextFieldWHolder
+          label="Nombre del producto o servicio:"
+          width="700px"
+          placeholder="Ej. Bolso Marianne"
+          value={nombre}
+          onChange={(e) => setNombre(e.target.value)}
+        />
+
+        <TextAreaField
+          label="Descripción del producto o servicio"
+          placeholder="Ej. Bolso de piel sintética para mujer"
+          width="700px"
+          value={descripcion}
+          onChange={(e) => setDescripcion(e.target.value)}
+        />
+
+        <div className="flex flex-col gap-2" style={{ width: "700px" }}>
+          <label className="text-base font-medium">Palabras asociadas</label>
+          <div className="flex gap-2">
+            <input
+              type="text"
+              placeholder="Ej. Elegancia"
+              value={palabra}
+              onChange={(e) => setPalabra(e.target.value)}
+              className="w-full border-none outline-none p-2 px-4 rounded-[6px] bg-white text-base text-black shadow-md"
+            />
+            <button
+              onClick={handleAgregar}
+              className="bg-gradient-to-r from-[#00BFB3] to-[#0091D5] p-2 px-4 rounded-[6px] text-white hover:scale-[1.05] transition"
+            >
+              <Plus size={20} />
+            </button>
+          </div>
+
+          <div className="flex flex-wrap gap-2 mt-2">
+            {palabras.map((p: string, idx: number) => (
+              <span
+                key={idx}
+                className="flex items-center gap-2 border border-blue-500 text-blue-600 px-3 py-1 rounded-full bg-blue-50"
+              >
+                {p}
+                <button
+                  onClick={() => eliminarPalabra(p)}
+                  className="hover:text-red-600"
+                >
+                  <Trash2 size={16} />
+                </button>
+              </span>
+            ))}
+          </div>
+        </div>
+      </div>
+
+      <div className="flex flex-row justify-center gap-10 mt-10">
+        <WhiteButton text="Regresar" width="300px" onClick={() => navigate(-1)} />
+        <BlueButton text="Continuar" width="300px" onClick={handleSubmit} />
+      </div>
+    </div>
+  );
+}