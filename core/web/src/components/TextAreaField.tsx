/**
 * Componente: TextAreaField
 * Authors: Arturo Barrios Mendoza
 * Descripción: Componente de campo de texto personalizado con soporte para longitud máxima y placeholder.
 */

import React, { useState } from 'react';

type TextAreaFieldProps = {
<<<<<<< HEAD
  label?: string; // Etiqueta del campo de texto
  width?: string; // Ancho del campo de texto, por defecto es '400px'
  maxLength?: number; // Longitud máxima del campo de texto, por defecto es 500
  placeholder?: string; // Texto del placeholder, por defecto es 'Escribe tu mensaje...'
  value?: string; // Valor del campo de texto, si no se proporciona se usa el estado interno
  onChange?: (e: React.ChangeEvent<HTMLTextAreaElement>) => void; // Función a ejecutar al cambiar el valor del campo de texto
=======
  label?: string;
  width?: string;
  maxLength?: number;
  placeholder?: string;
  value?: string;
  onChange?: (e: React.ChangeEvent<HTMLTextAreaElement>) => void;
  id?: string;
>>>>>>> 85d97b7a
};

export default function TextAreaField({
  label,
  width = '400px',
  maxLength = 500,
  placeholder = 'Escribe tu mensaje...',
  value,
  onChange,
  id,
}: TextAreaFieldProps) {
  // Estado interno para manejar el valor del campo de texto si no se proporciona un valor externo
  const [internalValue, setInternalValue] = useState('');

  // Si se proporciona un valor, se usa ese; de lo contrario, se usa el estado interno
  const currentValue = value ?? internalValue;

  // Maneja el cambio en el campo de texto, asegurándose de no exceder la longitud máxima
  const handleChange = (e: React.ChangeEvent<HTMLTextAreaElement>) => {
    if (e.target.value.length <= maxLength) {
      if (onChange) {
        onChange(e);
      } else {
        setInternalValue(e.target.value);
      }
    }
  };

  return (
    <div className="flex flex-col gap-1" style={{ width }}>
      {label && (
        <label 
          htmlFor={id}
          className="text-md font-semibold"
        >
          {label}
        </label>
      )}
      <div className="p-[3px] rounded-[10px] bg-gradient-to-r from-[#00BFB3] to-[#0091D5] inline-block">
        <textarea
          id={id}
          placeholder={placeholder}
          value={currentValue}
          onChange={handleChange}
          rows={4}
          className="w-full border-none outline-none p-3 rounded-[6px] bg-white text-base text-black resize-none"
        />
      </div>
      <div className="text-sm text-gray-500 text-right">
        {maxLength - currentValue.length} caracteres restantes
      </div>
    </div>
  );
}

<|MERGE_RESOLUTION|>--- conflicted
+++ resolved
@@ -1,80 +1,70 @@
-/**
- * Componente: TextAreaField
- * Authors: Arturo Barrios Mendoza
- * Descripción: Componente de campo de texto personalizado con soporte para longitud máxima y placeholder.
- */
-
-import React, { useState } from 'react';
-
-type TextAreaFieldProps = {
-<<<<<<< HEAD
-  label?: string; // Etiqueta del campo de texto
-  width?: string; // Ancho del campo de texto, por defecto es '400px'
-  maxLength?: number; // Longitud máxima del campo de texto, por defecto es 500
-  placeholder?: string; // Texto del placeholder, por defecto es 'Escribe tu mensaje...'
-  value?: string; // Valor del campo de texto, si no se proporciona se usa el estado interno
-  onChange?: (e: React.ChangeEvent<HTMLTextAreaElement>) => void; // Función a ejecutar al cambiar el valor del campo de texto
-=======
-  label?: string;
-  width?: string;
-  maxLength?: number;
-  placeholder?: string;
-  value?: string;
-  onChange?: (e: React.ChangeEvent<HTMLTextAreaElement>) => void;
-  id?: string;
->>>>>>> 85d97b7a
-};
-
-export default function TextAreaField({
-  label,
-  width = '400px',
-  maxLength = 500,
-  placeholder = 'Escribe tu mensaje...',
-  value,
-  onChange,
-  id,
-}: TextAreaFieldProps) {
-  // Estado interno para manejar el valor del campo de texto si no se proporciona un valor externo
-  const [internalValue, setInternalValue] = useState('');
-
-  // Si se proporciona un valor, se usa ese; de lo contrario, se usa el estado interno
-  const currentValue = value ?? internalValue;
-
-  // Maneja el cambio en el campo de texto, asegurándose de no exceder la longitud máxima
-  const handleChange = (e: React.ChangeEvent<HTMLTextAreaElement>) => {
-    if (e.target.value.length <= maxLength) {
-      if (onChange) {
-        onChange(e);
-      } else {
-        setInternalValue(e.target.value);
-      }
-    }
-  };
-
-  return (
-    <div className="flex flex-col gap-1" style={{ width }}>
-      {label && (
-        <label 
-          htmlFor={id}
-          className="text-md font-semibold"
-        >
-          {label}
-        </label>
-      )}
-      <div className="p-[3px] rounded-[10px] bg-gradient-to-r from-[#00BFB3] to-[#0091D5] inline-block">
-        <textarea
-          id={id}
-          placeholder={placeholder}
-          value={currentValue}
-          onChange={handleChange}
-          rows={4}
-          className="w-full border-none outline-none p-3 rounded-[6px] bg-white text-base text-black resize-none"
-        />
-      </div>
-      <div className="text-sm text-gray-500 text-right">
-        {maxLength - currentValue.length} caracteres restantes
-      </div>
-    </div>
-  );
-}
-
+/**
+ * Componente: TextAreaField
+ * Authors: Arturo Barrios Mendoza
+ * Descripción: Componente de campo de texto personalizado con soporte para longitud máxima y placeholder.
+ */
+
+import React, { useState } from 'react';
+
+type TextAreaFieldProps = {
+  label?: string; // Etiqueta del campo de texto
+  width?: string; // Ancho del campo de texto, por defecto es '400px'
+  maxLength?: number; // Longitud máxima del campo de texto, por defecto es 500
+  placeholder?: string; // Texto del placeholder, por defecto es 'Escribe tu mensaje...'
+  value?: string; // Valor del campo de texto, si no se proporciona se usa el estado interno
+  onChange?: (e: React.ChangeEvent<HTMLTextAreaElement>) => void; // Función a ejecutar al cambiar el valor del campo de texto
+};
+
+export default function TextAreaField({
+  label,
+  width = '400px',
+  maxLength = 500,
+  placeholder = 'Escribe tu mensaje...',
+  value,
+  onChange,
+  id,
+}: TextAreaFieldProps) {
+  // Estado interno para manejar el valor del campo de texto si no se proporciona un valor externo
+  const [internalValue, setInternalValue] = useState('');
+
+  // Si se proporciona un valor, se usa ese; de lo contrario, se usa el estado interno
+  const currentValue = value ?? internalValue;
+
+  // Maneja el cambio en el campo de texto, asegurándose de no exceder la longitud máxima
+  const handleChange = (e: React.ChangeEvent<HTMLTextAreaElement>) => {
+    if (e.target.value.length <= maxLength) {
+      if (onChange) {
+        onChange(e);
+      } else {
+        setInternalValue(e.target.value);
+      }
+    }
+  };
+
+  return (
+    <div className="flex flex-col gap-1" style={{ width }}>
+      {label && (
+        <label 
+          htmlFor={id}
+          className="text-md font-semibold"
+        >
+          {label}
+        </label>
+      )}
+      <div className="p-[3px] rounded-[10px] bg-gradient-to-r from-[#00BFB3] to-[#0091D5] inline-block">
+        <textarea
+          id={id}
+          placeholder={placeholder}
+          value={currentValue}
+          onChange={handleChange}
+          rows={4}
+          className="w-full border-none outline-none p-3 rounded-[6px] bg-white text-base text-black resize-none"
+        />
+      </div>
+      <div className="text-sm text-gray-500 text-right">
+        {maxLength - currentValue.length} caracteres restantes
+      </div>
+    </div>
+  );
+}
+