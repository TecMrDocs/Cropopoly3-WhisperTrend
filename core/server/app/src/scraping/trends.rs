use crate::scraping::{
    instagram::{InstagramPost, InstagramScraper},
    notices::{Details, NoticesScraper, Params},
    reddit::{RedditScraper, SimplePostWithMembers},
};
use futures::future::join_all;
use serde::{Deserialize, Serialize};

#[derive(Deserialize, Serialize, Debug)]
pub struct RedditMetrics {
    keyword: String,
    posts: Vec<SimplePostWithMembers>,
}

#[derive(Deserialize, Serialize, Debug)]
<<<<<<< HEAD
pub struct InstagramMetrics {
    keyword: String,
    posts: Vec<InstagramPost>,
}

#[derive(Deserialize, Serialize, Debug)]
pub struct Data {
    reddit: Vec<RedditMetrics>,
    instagram: Vec<InstagramMetrics>,
    twitter: Vec<()>,
=======
pub struct Data {
    reddit: Vec<RedditMetrics>,
    instagram: Vec<String>, // Placeholder for Instagram metrics
    twitter: Vec<String>,   // Placeholder for Twitter metrics
}

#[derive(Deserialize, Serialize, Debug)]
pub struct Trends {
    metadata: Details,
    data: Data,
>>>>>>> 24a79931
}

#[derive(Deserialize, Serialize, Debug)]
pub struct Trends {
    metadata: Details,
    data: Data,
}

pub struct TrendsScraper;

impl TrendsScraper {
    pub async fn get_reddit_metrics(details: &Details) -> Vec<RedditMetrics> {
        let mut futures = Vec::new();

        for detail in details {
            for keyword in &detail.keywords {
                let future = async move {
                    let posts = RedditScraper::get_simple_posts_with_members(keyword.clone()).await;
                    RedditMetrics {
                        keyword: keyword.clone(),
                        posts,
                    }
                };

                futures.push(future);
            }
        }

        let results = join_all(futures).await;
        results.into_iter().collect()
    }

    pub async fn get_instagram_metrics(details: &Details) -> Vec<InstagramMetrics> {
        let mut futures = Vec::new();

        for detail in details {
            for keyword in &detail.keywords {
                let future = async move {
                    match InstagramScraper::get_posts(keyword.clone()).await {
                        Ok(posts) => InstagramMetrics {
                            keyword: keyword.clone(),
                            posts,
                        },
                        Err(_) => InstagramMetrics {
                            keyword: keyword.clone(),
                            posts: Vec::new(),
                        },
                    }
                };

                futures.push(future);
            }
        }

        let results = join_all(futures).await;
        results.into_iter().collect()
    }

    pub async fn get_trends(params: Params) -> anyhow::Result<Trends> {
        let details = NoticesScraper::get_details(params).await?;

        let reddit_future = Self::get_reddit_metrics(&details);
        let instagram_future = Self::get_instagram_metrics(&details);

        let (reddit, instagram) = futures::future::join(reddit_future, instagram_future).await;

        Ok(Trends {
            metadata: details,
            data: Data {
                reddit,
<<<<<<< HEAD
                instagram,
                twitter: Vec::new(),
=======
                instagram: vec![], // Placeholder for Instagram metrics
                twitter: vec![],   // Placeholder for Twitter metrics
>>>>>>> 24a79931
            },
        })
    }
}<|MERGE_RESOLUTION|>--- conflicted
+++ resolved
@@ -13,18 +13,6 @@
 }
 
 #[derive(Deserialize, Serialize, Debug)]
-<<<<<<< HEAD
-pub struct InstagramMetrics {
-    keyword: String,
-    posts: Vec<InstagramPost>,
-}
-
-#[derive(Deserialize, Serialize, Debug)]
-pub struct Data {
-    reddit: Vec<RedditMetrics>,
-    instagram: Vec<InstagramMetrics>,
-    twitter: Vec<()>,
-=======
 pub struct Data {
     reddit: Vec<RedditMetrics>,
     instagram: Vec<String>, // Placeholder for Instagram metrics
@@ -35,7 +23,6 @@
 pub struct Trends {
     metadata: Details,
     data: Data,
->>>>>>> 24a79931
 }
 
 #[derive(Deserialize, Serialize, Debug)]
@@ -106,13 +93,8 @@
             metadata: details,
             data: Data {
                 reddit,
-<<<<<<< HEAD
-                instagram,
-                twitter: Vec::new(),
-=======
                 instagram: vec![], // Placeholder for Instagram metrics
                 twitter: vec![],   // Placeholder for Twitter metrics
->>>>>>> 24a79931
             },
         })
     }
