import { useState } from "react";
import { useNavigate, useLocation } from "react-router-dom";
import ProgressBar from "../components/ProgressBar";
import SelectField from "../components/SelectField";
import TextFieldWHolder from "../components/TextFieldWHolder";
import TextAreaField from "../components/TextAreaField";
import WhiteButton from "../components/WhiteButton";
import BlueButton from "../components/BlueButton";
import WordAdder from "../components/WordAdder";
import EnclosedWord from "../components/EnclosedWord";

export default function LaunchProducto() {
  const location = useLocation();
  const promptAnterior = location.state?.prompt || "";

  const prodOrServ: string[] = ["Producto", "Servicio"];

  const token = "eyJ0eXAiOiJKV1QiLCJhbGciOiJIUzI1NiJ9.eyJpZCI6MywiZXhwIjoxNzQ5MjI4MTIwfQ.ysOpkiGz9d07Dm-d1og-xAoSFIf-V7laT8xWp4COPfc";

  const [pors, setPors] = useState("");
  const [nombreProducto, setNombreProducto] = useState("");
  const [descripcion, setDescripcion] = useState("");
  const [palabrasAsociadas, setPalabrasAsociadas] = useState<string[]>([]);
  const navigate = useNavigate();

  const [errors, setErrors] = useState<{ [key: string]: string }>({});

  const validarFormulario = () => {
    const nuevosErrores: { [key: string]: string } = {};
  
    if (!pors.trim()) nuevosErrores.pors = "Este campo es obligatorio";
    if (!nombreProducto.trim()) nuevosErrores.nombreProducto = "Este campo es obligatorio";
    if (!descripcion.trim()) nuevosErrores.descripcion = "Este campo es obligatorio";
    if (palabrasAsociadas.length === 0) nuevosErrores.palabrasAsociadas = "Añadir al menos una palabra asociada";
  
    setErrors(nuevosErrores);
  
    return Object.keys(nuevosErrores).length === 0;
  };  

  const handleReturn = () => {
    navigate("/launchEmpresa");
  };
  
  const handleAddPalabra = (nuevaPalabra: string) => {
    if (nuevaPalabra.trim() !== "" && palabrasAsociadas.length < 10) {
      setPalabrasAsociadas(prev => [...prev, nuevaPalabra]);
    }
  };

  const getUserId = async (): Promise<number | null> => {
    try {
      const res = await fetch("http://127.0.0.1:8080/api/v1/auth/check", {
        headers: {
          token: token,
        },
      });
  
      if (!res.ok) throw new Error("Error al verificar usuario");
  
      const data = await res.json();
      return data.id;
    } catch (err) {
      console.error("Error obteniendo user_id:", err);
      return null;
    }
  };
<<<<<<< HEAD
  */
=======
>>>>>>> 31de4c8b

  const handleSubmit = async () => {
    if (!validarFormulario()) return;
  
    const userId = await getUserId();
    if (!userId) {
      alert("No se pudo obtener el usuario.");
      return;
    }
  
    const palabrasJoin = palabrasAsociadas.join(", ");
  
    const payload = {
      user_id: userId,
      r_type: pors,
      name: nombreProducto,
      description: descripcion,
      related_words: palabrasJoin,
<<<<<<< HEAD
    };
  
    try {
      const response = await fetch("http://127.0.0.1:8080/api/v1/resource", {
        method: "POST",
        headers: {
          "Content-Type": "application/json",
          //Authorization: `Bearer ${token}`,
        },
        body: JSON.stringify(payload),
      });
  
      if (!response.ok) {
        const msg = await response.text();
        console.error("Error al crear el recurso:", msg);
        alert("No se pudo crear el recurso.");
        return;
      }
  
      const nuevoRecurso = await response.json();
      console.log("Recurso creado:", nuevoRecurso);
      navigate("/launchVentas");
    } catch (err) {
      console.error("Error de red:", err);
      alert("Error de red o del servidor.");
    }
  };

  const promptBuilder2 = () => {
    const t1 = "Ofrezco un " + pors.toLowerCase() + " llamado " + nombreProducto + ". ";
    const t2 = "Consiste en: " + descripcion;

    if (palabrasAsociadas.length > 0) {
      const palabras = palabrasAsociadas.join(", ");
      return promptAnterior + t1 + t2 + ", y se asocia con: " + palabras + ".";
    } else {
      return promptAnterior + t1 + t2 + ".";
    }
  }
  

  const handleSubmit = async () => {
    if (!validarFormulario()) return;
  
    const userId = await getUserId();
    if (!userId) {
      alert("No se pudo obtener el usuario.");
      return;
    }
  
    const palabrasJoin = palabrasAsociadas.join(", ");
  
    const payload = {
      user_id: userId,
      r_type: pors,
      name: nombreProducto,
      description: descripcion,
      related_words: palabrasJoin,
=======
>>>>>>> 31de4c8b
    };
  
    try {
      const response = await fetch("http://127.0.0.1:8080/api/v1/resource", {
        method: "POST",
        headers: {
          "Content-Type": "application/json",
          //Authorization: `Bearer ${token}`,
        },
        body: JSON.stringify(payload),
      });
  
      if (!response.ok) {
        const msg = await response.text();
        console.error("Error al crear el recurso:", msg);
        alert("No se pudo crear el recurso.");
        return;
      }
  
      const nuevoRecurso = await response.json();
      console.log("Recurso creado:", nuevoRecurso);

      const prompt = promptBuilder2();
      console.log("Prompt: ", prompt);

      navigate("/launchVentas");
    } catch (err) {
      console.error("Error de red:", err);
      alert("Error de red o del servidor.");
    }
  };

  const promptBuilder2 = () => {
    const t1 = "Ofrezco un " + pors.toLowerCase() + " llamado " + nombreProducto + ". ";
    const t2 = "Consiste en: " + descripcion;

    if (palabrasAsociadas.length > 0) {
      const palabras = palabrasAsociadas.join(", ");
      return promptAnterior + t1 + t2 + ", y se asocia con: " + palabras + ".";
    } else {
      return promptAnterior + t1 + t2 + ".";
    }
  }
  

  return(
    <div className="flex flex-col items-center h-screen bg-white">
      <ProgressBar activeStep={1} />
      <h1 className="text-4xl font-bold mt-2 text-center">Ahora, cuéntanos sobre el producto o servicio<br />que deseas analizar</h1>
      <p className="text-xl mt-10 text-center">¿Ofreces un producto o servicio?</p>
      <div className="mt-3">
        <SelectField options={prodOrServ} width="300px" placeholder="Elige una categoría" value={pors} onChange={(e) => setPors(e.target.value)} />
        {errors.pors && (
          <p className="text-red-500 text-sm mt-1">{errors.pors}</p>
        )}
      </div>
      
      <p className="text-xl mt-10 text-center">¿Cómo se llama tu producto o servicio?</p>
      <div className="mt-3">
        <TextFieldWHolder placeholder="Escribe el nombre de tu producto o servicio" width="600px" value={nombreProducto} onChange={(e) => setNombreProducto(e.target.value)} />
        {errors.nombreProducto && (
          <p className="text-red-500 text-sm mt-1">{errors.nombreProducto}</p>
        )}
      </div>
      
      <p className="text-xl mt-10 text-center">Explica en qué consiste tu producto o servicio</p>
      <div className="mt-3">
        <TextAreaField placeholder="Explica en qué consiste tu producto o servicio" maxLength={300} width="600px" value={descripcion} onChange={(e) => setDescripcion(e.target.value)} />
        {errors.descripcion && (
          <p className="text-red-500 text-sm mt-1">{errors.descripcion}</p>
        )}
      </div>
      
      <p className="text-xl mt-3 text-center">Indica palabras asociadas con tu producto o servicio (máximo 10)</p>
      <div className="mt-3">
        <WordAdder onAdd={handleAddPalabra} />
        {errors.palabrasAsociadas && (
          <p className="text-red-500 text-sm mt-1">{errors.palabrasAsociadas}</p>
        )}
      </div>

      {palabrasAsociadas.length > 0 && (
        <div className="flex flex-wrap gap-2 mt-3 w-xl">
          {palabrasAsociadas.map((palabra, index) => (
            <EnclosedWord key={index} word={palabra} />
          ))}
        </div>
      )}

      <div className="flex justify-between items-center w-[80%] mt-10 pb-10">
        <WhiteButton text="Regresar" width="200px" onClick={handleReturn} />
        <BlueButton text="Continuar" width="200px" onClick={handleSubmit} />
      </div>
    </div>
  );
}<|MERGE_RESOLUTION|>--- conflicted
+++ resolved
@@ -1,246 +1,302 @@
-import { useState } from "react";
-import { useNavigate, useLocation } from "react-router-dom";
-import ProgressBar from "../components/ProgressBar";
-import SelectField from "../components/SelectField";
-import TextFieldWHolder from "../components/TextFieldWHolder";
-import TextAreaField from "../components/TextAreaField";
-import WhiteButton from "../components/WhiteButton";
-import BlueButton from "../components/BlueButton";
-import WordAdder from "../components/WordAdder";
-import EnclosedWord from "../components/EnclosedWord";
-
-export default function LaunchProducto() {
-  const location = useLocation();
-  const promptAnterior = location.state?.prompt || "";
-
-  const prodOrServ: string[] = ["Producto", "Servicio"];
-
-  const token = "eyJ0eXAiOiJKV1QiLCJhbGciOiJIUzI1NiJ9.eyJpZCI6MywiZXhwIjoxNzQ5MjI4MTIwfQ.ysOpkiGz9d07Dm-d1og-xAoSFIf-V7laT8xWp4COPfc";
-
-  const [pors, setPors] = useState("");
-  const [nombreProducto, setNombreProducto] = useState("");
-  const [descripcion, setDescripcion] = useState("");
-  const [palabrasAsociadas, setPalabrasAsociadas] = useState<string[]>([]);
-  const navigate = useNavigate();
-
-  const [errors, setErrors] = useState<{ [key: string]: string }>({});
-
-  const validarFormulario = () => {
-    const nuevosErrores: { [key: string]: string } = {};
-  
-    if (!pors.trim()) nuevosErrores.pors = "Este campo es obligatorio";
-    if (!nombreProducto.trim()) nuevosErrores.nombreProducto = "Este campo es obligatorio";
-    if (!descripcion.trim()) nuevosErrores.descripcion = "Este campo es obligatorio";
-    if (palabrasAsociadas.length === 0) nuevosErrores.palabrasAsociadas = "Añadir al menos una palabra asociada";
-  
-    setErrors(nuevosErrores);
-  
-    return Object.keys(nuevosErrores).length === 0;
-  };  
-
-  const handleReturn = () => {
-    navigate("/launchEmpresa");
-  };
-  
-  const handleAddPalabra = (nuevaPalabra: string) => {
-    if (nuevaPalabra.trim() !== "" && palabrasAsociadas.length < 10) {
-      setPalabrasAsociadas(prev => [...prev, nuevaPalabra]);
-    }
-  };
-
-  const getUserId = async (): Promise<number | null> => {
-    try {
-      const res = await fetch("http://127.0.0.1:8080/api/v1/auth/check", {
-        headers: {
-          token: token,
-        },
-      });
-  
-      if (!res.ok) throw new Error("Error al verificar usuario");
-  
-      const data = await res.json();
-      return data.id;
-    } catch (err) {
-      console.error("Error obteniendo user_id:", err);
-      return null;
-    }
-  };
-<<<<<<< HEAD
-  */
-=======
->>>>>>> 31de4c8b
-
-  const handleSubmit = async () => {
-    if (!validarFormulario()) return;
-  
-    const userId = await getUserId();
-    if (!userId) {
-      alert("No se pudo obtener el usuario.");
-      return;
-    }
-  
-    const palabrasJoin = palabrasAsociadas.join(", ");
-  
-    const payload = {
-      user_id: userId,
-      r_type: pors,
-      name: nombreProducto,
-      description: descripcion,
-      related_words: palabrasJoin,
-<<<<<<< HEAD
-    };
-  
-    try {
-      const response = await fetch("http://127.0.0.1:8080/api/v1/resource", {
-        method: "POST",
-        headers: {
-          "Content-Type": "application/json",
-          //Authorization: `Bearer ${token}`,
-        },
-        body: JSON.stringify(payload),
-      });
-  
-      if (!response.ok) {
-        const msg = await response.text();
-        console.error("Error al crear el recurso:", msg);
-        alert("No se pudo crear el recurso.");
-        return;
-      }
-  
-      const nuevoRecurso = await response.json();
-      console.log("Recurso creado:", nuevoRecurso);
-      navigate("/launchVentas");
-    } catch (err) {
-      console.error("Error de red:", err);
-      alert("Error de red o del servidor.");
-    }
-  };
-
-  const promptBuilder2 = () => {
-    const t1 = "Ofrezco un " + pors.toLowerCase() + " llamado " + nombreProducto + ". ";
-    const t2 = "Consiste en: " + descripcion;
-
-    if (palabrasAsociadas.length > 0) {
-      const palabras = palabrasAsociadas.join(", ");
-      return promptAnterior + t1 + t2 + ", y se asocia con: " + palabras + ".";
-    } else {
-      return promptAnterior + t1 + t2 + ".";
-    }
-  }
-  
-
-  const handleSubmit = async () => {
-    if (!validarFormulario()) return;
-  
-    const userId = await getUserId();
-    if (!userId) {
-      alert("No se pudo obtener el usuario.");
-      return;
-    }
-  
-    const palabrasJoin = palabrasAsociadas.join(", ");
-  
-    const payload = {
-      user_id: userId,
-      r_type: pors,
-      name: nombreProducto,
-      description: descripcion,
-      related_words: palabrasJoin,
-=======
->>>>>>> 31de4c8b
-    };
-  
-    try {
-      const response = await fetch("http://127.0.0.1:8080/api/v1/resource", {
-        method: "POST",
-        headers: {
-          "Content-Type": "application/json",
-          //Authorization: `Bearer ${token}`,
-        },
-        body: JSON.stringify(payload),
-      });
-  
-      if (!response.ok) {
-        const msg = await response.text();
-        console.error("Error al crear el recurso:", msg);
-        alert("No se pudo crear el recurso.");
-        return;
-      }
-  
-      const nuevoRecurso = await response.json();
-      console.log("Recurso creado:", nuevoRecurso);
-
-      const prompt = promptBuilder2();
-      console.log("Prompt: ", prompt);
-
-      navigate("/launchVentas");
-    } catch (err) {
-      console.error("Error de red:", err);
-      alert("Error de red o del servidor.");
-    }
-  };
-
-  const promptBuilder2 = () => {
-    const t1 = "Ofrezco un " + pors.toLowerCase() + " llamado " + nombreProducto + ". ";
-    const t2 = "Consiste en: " + descripcion;
-
-    if (palabrasAsociadas.length > 0) {
-      const palabras = palabrasAsociadas.join(", ");
-      return promptAnterior + t1 + t2 + ", y se asocia con: " + palabras + ".";
-    } else {
-      return promptAnterior + t1 + t2 + ".";
-    }
-  }
-  
-
-  return(
-    <div className="flex flex-col items-center h-screen bg-white">
-      <ProgressBar activeStep={1} />
-      <h1 className="text-4xl font-bold mt-2 text-center">Ahora, cuéntanos sobre el producto o servicio<br />que deseas analizar</h1>
-      <p className="text-xl mt-10 text-center">¿Ofreces un producto o servicio?</p>
-      <div className="mt-3">
-        <SelectField options={prodOrServ} width="300px" placeholder="Elige una categoría" value={pors} onChange={(e) => setPors(e.target.value)} />
-        {errors.pors && (
-          <p className="text-red-500 text-sm mt-1">{errors.pors}</p>
-        )}
-      </div>
-      
-      <p className="text-xl mt-10 text-center">¿Cómo se llama tu producto o servicio?</p>
-      <div className="mt-3">
-        <TextFieldWHolder placeholder="Escribe el nombre de tu producto o servicio" width="600px" value={nombreProducto} onChange={(e) => setNombreProducto(e.target.value)} />
-        {errors.nombreProducto && (
-          <p className="text-red-500 text-sm mt-1">{errors.nombreProducto}</p>
-        )}
-      </div>
-      
-      <p className="text-xl mt-10 text-center">Explica en qué consiste tu producto o servicio</p>
-      <div className="mt-3">
-        <TextAreaField placeholder="Explica en qué consiste tu producto o servicio" maxLength={300} width="600px" value={descripcion} onChange={(e) => setDescripcion(e.target.value)} />
-        {errors.descripcion && (
-          <p className="text-red-500 text-sm mt-1">{errors.descripcion}</p>
-        )}
-      </div>
-      
-      <p className="text-xl mt-3 text-center">Indica palabras asociadas con tu producto o servicio (máximo 10)</p>
-      <div className="mt-3">
-        <WordAdder onAdd={handleAddPalabra} />
-        {errors.palabrasAsociadas && (
-          <p className="text-red-500 text-sm mt-1">{errors.palabrasAsociadas}</p>
-        )}
-      </div>
-
-      {palabrasAsociadas.length > 0 && (
-        <div className="flex flex-wrap gap-2 mt-3 w-xl">
-          {palabrasAsociadas.map((palabra, index) => (
-            <EnclosedWord key={index} word={palabra} />
-          ))}
-        </div>
-      )}
-
-      <div className="flex justify-between items-center w-[80%] mt-10 pb-10">
-        <WhiteButton text="Regresar" width="200px" onClick={handleReturn} />
-        <BlueButton text="Continuar" width="200px" onClick={handleSubmit} />
-      </div>
-    </div>
-  );
+import { useState } from "react";
+import { useNavigate, useLocation } from "react-router-dom";
+import ProgressBar from "../components/ProgressBar";
+import SelectField from "../components/SelectField";
+import TextFieldWHolder from "../components/TextFieldWHolder";
+import TextAreaField from "../components/TextAreaField";
+import WhiteButton from "../components/WhiteButton";
+import BlueButton from "../components/BlueButton";
+import WordAdder from "../components/WordAdder";
+import EnclosedWord from "../components/EnclosedWord";
+
+export default function LaunchProducto() {
+  const location = useLocation();
+  const promptAnterior = location.state?.prompt || "";
+
+  const prodOrServ: string[] = ["Producto", "Servicio"];
+
+  const token = "eyJ0eXAiOiJKV1QiLCJhbGciOiJIUzI1NiJ9.eyJpZCI6MywiZXhwIjoxNzQ5MjI4MTIwfQ.ysOpkiGz9d07Dm-d1og-xAoSFIf-V7laT8xWp4COPfc";
+
+  const [pors, setPors] = useState("");
+  const [nombreProducto, setNombreProducto] = useState("");
+  const [descripcion, setDescripcion] = useState("");
+  const [palabrasAsociadas, setPalabrasAsociadas] = useState<string[]>([]);
+  const navigate = useNavigate();
+
+  const [errors, setErrors] = useState<{ [key: string]: string }>({});
+
+  const validarFormulario = () => {
+    const nuevosErrores: { [key: string]: string } = {};
+  
+    if (!pors.trim()) nuevosErrores.pors = "Este campo es obligatorio";
+    if (!nombreProducto.trim()) nuevosErrores.nombreProducto = "Este campo es obligatorio";
+    if (!descripcion.trim()) nuevosErrores.descripcion = "Este campo es obligatorio";
+    if (palabrasAsociadas.length === 0) nuevosErrores.palabrasAsociadas = "Añadir al menos una palabra asociada";
+  
+    setErrors(nuevosErrores);
+  
+    return Object.keys(nuevosErrores).length === 0;
+  };  
+
+  const handleReturn = () => {
+    navigate("/launchEmpresa");
+  };
+  
+  const handleAddPalabra = (nuevaPalabra: string) => {
+    if (nuevaPalabra.trim() !== "" && palabrasAsociadas.length < 10) {
+      setPalabrasAsociadas(prev => [...prev, nuevaPalabra]);
+    }
+  };
+
+  const getUserId = async (): Promise<number | null> => {
+    try {
+      const res = await fetch("http://127.0.0.1:8080/api/v1/auth/check", {
+        headers: {
+          token: token,
+        },
+      });
+  
+      if (!res.ok) throw new Error("Error al verificar usuario");
+  
+      const data = await res.json();
+      return data.id;
+    } catch (err) {
+      console.error("Error obteniendo user_id:", err);
+      return null;
+    }
+  };
+  */
+
+  const handleSubmit = async () => {
+    if (!validarFormulario()) return;
+  
+    const userId = await getUserId();
+    if (!userId) {
+      alert("No se pudo obtener el usuario.");
+      return;
+    }
+  
+    const palabrasJoin = palabrasAsociadas.join(", ");
+  
+    const payload = {
+      user_id: userId,
+      r_type: pors,
+      name: nombreProducto,
+      description: descripcion,
+      related_words: palabrasJoin,
+    };
+  
+    try {
+      const response = await fetch("http://127.0.0.1:8080/api/v1/resource", {
+        method: "POST",
+        headers: {
+          "Content-Type": "application/json",
+          //Authorization: `Bearer ${token}`,
+        },
+        body: JSON.stringify(payload),
+      });
+  
+      if (!response.ok) {
+        const msg = await response.text();
+        console.error("Error al crear el recurso:", msg);
+        alert("No se pudo crear el recurso.");
+        return;
+      }
+  
+      const nuevoRecurso = await response.json();
+      console.log("Recurso creado:", nuevoRecurso);
+      navigate("/launchVentas");
+    } catch (err) {
+      console.error("Error de red:", err);
+      alert("Error de red o del servidor.");
+    }
+  };
+
+  const promptBuilder2 = () => {
+    const t1 = "Ofrezco un " + pors.toLowerCase() + " llamado " + nombreProducto + ". ";
+    const t2 = "Consiste en: " + descripcion;
+
+    if (palabrasAsociadas.length > 0) {
+      const palabras = palabrasAsociadas.join(", ");
+      return promptAnterior + t1 + t2 + ", y se asocia con: " + palabras + ".";
+    } else {
+      return promptAnterior + t1 + t2 + ".";
+    }
+  }
+  
+
+  const handleSubmit = async () => {
+    if (!validarFormulario()) return;
+  
+    const userId = await getUserId();
+    if (!userId) {
+      alert("No se pudo obtener el usuario.");
+      return;
+    }
+  
+    const palabrasJoin = palabrasAsociadas.join(", ");
+  
+    const payload = {
+      user_id: userId,
+      r_type: pors,
+      name: nombreProducto,
+      description: descripcion,
+      related_words: palabrasJoin,
+    };
+  
+    try {
+      const response = await fetch("http://127.0.0.1:8080/api/v1/resource", {
+        method: "POST",
+        headers: {
+          "Content-Type": "application/json",
+          //Authorization: `Bearer ${token}`,
+        },
+        body: JSON.stringify(payload),
+      });
+  
+      if (!response.ok) {
+        const msg = await response.text();
+        console.error("Error al crear el recurso:", msg);
+        alert("No se pudo crear el recurso.");
+        return;
+      }
+  
+      const nuevoRecurso = await response.json();
+      console.log("Recurso creado:", nuevoRecurso);
+
+      const prompt = promptBuilder2();
+      console.log("Prompt: ", prompt);
+
+      navigate("/launchVentas");
+    } catch (err) {
+      console.error("Error de red:", err);
+      alert("Error de red o del servidor.");
+    }
+  };
+
+  const promptBuilder2 = () => {
+    const t1 = "Ofrezco un " + pors.toLowerCase() + " llamado " + nombreProducto + ". ";
+    const t2 = "Consiste en: " + descripcion;
+
+    if (palabrasAsociadas.length > 0) {
+      const palabras = palabrasAsociadas.join(", ");
+      return promptAnterior + t1 + t2 + ", y se asocia con: " + palabras + ".";
+    } else {
+      return promptAnterior + t1 + t2 + ".";
+    }
+  }
+  
+
+  const handleSubmit = async () => {
+    if (!validarFormulario()) return;
+  
+    const userId = await getUserId();
+    if (!userId) {
+      alert("No se pudo obtener el usuario.");
+      return;
+    }
+  
+    const palabrasJoin = palabrasAsociadas.join(", ");
+  
+    const payload = {
+      user_id: userId,
+      r_type: pors,
+      name: nombreProducto,
+      description: descripcion,
+      related_words: palabrasJoin,
+    };
+  
+    try {
+      const response = await fetch("http://127.0.0.1:8080/api/v1/resource", {
+        method: "POST",
+        headers: {
+          "Content-Type": "application/json",
+          //Authorization: `Bearer ${token}`,
+        },
+        body: JSON.stringify(payload),
+      });
+  
+      if (!response.ok) {
+        const msg = await response.text();
+        console.error("Error al crear el recurso:", msg);
+        alert("No se pudo crear el recurso.");
+        return;
+      }
+  
+      const nuevoRecurso = await response.json();
+      console.log("Recurso creado:", nuevoRecurso);
+
+      const prompt = promptBuilder2();
+      console.log("Prompt: ", prompt);
+
+      navigate("/launchVentas");
+    } catch (err) {
+      console.error("Error de red:", err);
+      alert("Error de red o del servidor.");
+    }
+  };
+
+  const promptBuilder2 = () => {
+    const t1 = "Ofrezco un " + pors.toLowerCase() + " llamado " + nombreProducto + ". ";
+    const t2 = "Consiste en: " + descripcion;
+
+    if (palabrasAsociadas.length > 0) {
+      const palabras = palabrasAsociadas.join(", ");
+      return promptAnterior + t1 + t2 + ", y se asocia con: " + palabras + ".";
+    } else {
+      return promptAnterior + t1 + t2 + ".";
+    }
+  }
+  
+
+  return(
+    <div className="flex flex-col items-center h-screen bg-white">
+      <ProgressBar activeStep={1} />
+      <h1 className="text-4xl font-bold mt-2 text-center">Ahora, cuéntanos sobre el producto o servicio<br />que deseas analizar</h1>
+      <p className="text-xl mt-10 text-center">¿Ofreces un producto o servicio?</p>
+      <div className="mt-3">
+        <SelectField options={prodOrServ} width="300px" placeholder="Elige una categoría" value={pors} onChange={(e) => setPors(e.target.value)} />
+        {errors.pors && (
+          <p className="text-red-500 text-sm mt-1">{errors.pors}</p>
+        )}
+      </div>
+      
+      <p className="text-xl mt-10 text-center">¿Cómo se llama tu producto o servicio?</p>
+      <div className="mt-3">
+        <TextFieldWHolder placeholder="Escribe el nombre de tu producto o servicio" width="600px" value={nombreProducto} onChange={(e) => setNombreProducto(e.target.value)} />
+        {errors.nombreProducto && (
+          <p className="text-red-500 text-sm mt-1">{errors.nombreProducto}</p>
+        )}
+      </div>
+      
+      <p className="text-xl mt-10 text-center">Explica en qué consiste tu producto o servicio</p>
+      <div className="mt-3">
+        <TextAreaField placeholder="Explica en qué consiste tu producto o servicio" maxLength={300} width="600px" value={descripcion} onChange={(e) => setDescripcion(e.target.value)} />
+        {errors.descripcion && (
+          <p className="text-red-500 text-sm mt-1">{errors.descripcion}</p>
+        )}
+      </div>
+      
+      <p className="text-xl mt-3 text-center">Indica palabras asociadas con tu producto o servicio (máximo 10)</p>
+      <div className="mt-3">
+        <WordAdder onAdd={handleAddPalabra} />
+        {errors.palabrasAsociadas && (
+          <p className="text-red-500 text-sm mt-1">{errors.palabrasAsociadas}</p>
+        )}
+      </div>
+
+      {palabrasAsociadas.length > 0 && (
+        <div className="flex flex-wrap gap-2 mt-3 w-xl">
+          {palabrasAsociadas.map((palabra, index) => (
+            <EnclosedWord key={index} word={palabra} />
+          ))}
+        </div>
+      )}
+
+      <div className="flex justify-between items-center w-[80%] mt-10 pb-10">
+        <WhiteButton text="Regresar" width="200px" onClick={handleReturn} />
+        <BlueButton text="Continuar" width="200px" onClick={handleSubmit} />
+      </div>
+    </div>
+  );
 }