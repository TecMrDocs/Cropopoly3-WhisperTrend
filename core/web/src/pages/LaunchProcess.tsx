import { API_URL } from "@/utils/constants";
import { getConfig } from "@/utils/auth";
import { useEffect, useState } from "react";
import { useNavigate } from "react-router-dom";
import { useEffect, useState } from "react";
import { API_URL } from "@/utils/constants";
import { getConfig } from "@/utils/auth";
import ProgressBar from "../components/ProgressBar";
import BlueButton from "../components/BlueButton";

export default function LaunchProcess() {
<<<<<<< HEAD
  const [nombreUsuario, setNombreUsuario] = useState("");

=======
  const [nombreUsuario, setNombreUsuario] = useState<string | null>(null);
>>>>>>> c67477d3
  const navigate = useNavigate();

  useEffect(() => {
    const getUserData = async () => {
      try {
        const res = await fetch(`${API_URL}auth/check`, getConfig());
        if (!res.ok) throw new Error("Token inválido");

        const data = await res.json();
        setNombreUsuario(data.name);
      } catch (err) {
        console.error("Error obteniendo datos del usuario:", err);
        setNombreUsuario("usuario"); 
      }
    };

    getUserData();
  }, []);

  const handleClick = () => {
    navigate("/launchEmpresa");
  };

<<<<<<< HEAD
  useEffect(() => {
    const checkUser = async () => {
      try {
        const response = await fetch(`${API_URL}auth/check`, getConfig());
        if (!response.ok) {
          throw new Error("Token inválido");
        }
        const data = await response.json();
        setNombreUsuario(data.name);
      } catch (error) {
        console.error("Error al verificar el usuario:", error);
        navigate("/login");
      }
    };
    checkUser();
  }, []);

  return(
=======
  return (
>>>>>>> c67477d3
    <div className="flex flex-col items-center h-screen bg-white">
      <h1 className="text-4xl font-bold mt-10 text-center">
        ¡Hola {nombreUsuario ? nombreUsuario : "..." }!
      </h1>
      <p className="text-xl mt-10 text-center">Te damos la bienvenida a WhisperTrend</p>
      <p className="text-xl mt-10 text-center">¡Ayúdanos a conocerte para comenzar a descubrir las tendencias<br/>que dan futuro a tu industria</p>
      <p className="text-xl mt-10 mb-10 text-center">A continuación te mostramos el proceso</p>
      <ProgressBar activeStep={3} />
      <div className="flex justify-center items-center mt-6 w-50">
        <BlueButton text="Comenzar ahora" width="200px" onClick={handleClick} />
      </div>
    </div>
  );
}
<|MERGE_RESOLUTION|>--- conflicted
+++ resolved
@@ -1,76 +1,67 @@
-import { API_URL } from "@/utils/constants";
-import { getConfig } from "@/utils/auth";
-import { useEffect, useState } from "react";
-import { useNavigate } from "react-router-dom";
-import { useEffect, useState } from "react";
-import { API_URL } from "@/utils/constants";
-import { getConfig } from "@/utils/auth";
-import ProgressBar from "../components/ProgressBar";
-import BlueButton from "../components/BlueButton";
-
-export default function LaunchProcess() {
-<<<<<<< HEAD
-  const [nombreUsuario, setNombreUsuario] = useState("");
-
-=======
-  const [nombreUsuario, setNombreUsuario] = useState<string | null>(null);
->>>>>>> c67477d3
-  const navigate = useNavigate();
-
-  useEffect(() => {
-    const getUserData = async () => {
-      try {
-        const res = await fetch(`${API_URL}auth/check`, getConfig());
-        if (!res.ok) throw new Error("Token inválido");
-
-        const data = await res.json();
-        setNombreUsuario(data.name);
-      } catch (err) {
-        console.error("Error obteniendo datos del usuario:", err);
-        setNombreUsuario("usuario"); 
-      }
-    };
-
-    getUserData();
-  }, []);
-
-  const handleClick = () => {
-    navigate("/launchEmpresa");
-  };
-
-<<<<<<< HEAD
-  useEffect(() => {
-    const checkUser = async () => {
-      try {
-        const response = await fetch(`${API_URL}auth/check`, getConfig());
-        if (!response.ok) {
-          throw new Error("Token inválido");
-        }
-        const data = await response.json();
-        setNombreUsuario(data.name);
-      } catch (error) {
-        console.error("Error al verificar el usuario:", error);
-        navigate("/login");
-      }
-    };
-    checkUser();
-  }, []);
-
-  return(
-=======
-  return (
->>>>>>> c67477d3
-    <div className="flex flex-col items-center h-screen bg-white">
-      <h1 className="text-4xl font-bold mt-10 text-center">
-        ¡Hola {nombreUsuario ? nombreUsuario : "..." }!
-      </h1>
-      <p className="text-xl mt-10 text-center">Te damos la bienvenida a WhisperTrend</p>
-      <p className="text-xl mt-10 text-center">¡Ayúdanos a conocerte para comenzar a descubrir las tendencias<br/>que dan futuro a tu industria</p>
-      <p className="text-xl mt-10 mb-10 text-center">A continuación te mostramos el proceso</p>
-      <ProgressBar activeStep={3} />
-      <div className="flex justify-center items-center mt-6 w-50">
-        <BlueButton text="Comenzar ahora" width="200px" onClick={handleClick} />
-      </div>
-    </div>
-  );
-}
+import { API_URL } from "@/utils/constants";
+import { getConfig } from "@/utils/auth";
+import { useEffect, useState } from "react";
+import { useNavigate } from "react-router-dom";
+import { useEffect, useState } from "react";
+import { API_URL } from "@/utils/constants";
+import { getConfig } from "@/utils/auth";
+import ProgressBar from "../components/ProgressBar";
+import BlueButton from "../components/BlueButton";
+
+export default function LaunchProcess() {
+  const [nombreUsuario, setNombreUsuario] = useState<string | null>(null);
+  const navigate = useNavigate();
+
+  useEffect(() => {
+    const getUserData = async () => {
+      try {
+        const res = await fetch(`${API_URL}auth/check`, getConfig());
+        if (!res.ok) throw new Error("Token inválido");
+
+        const data = await res.json();
+        setNombreUsuario(data.name);
+      } catch (err) {
+        console.error("Error obteniendo datos del usuario:", err);
+        setNombreUsuario("usuario"); 
+      }
+    };
+
+    getUserData();
+  }, []);
+
+  const handleClick = () => {
+    navigate("/launchEmpresa");
+  };
+
+  useEffect(() => {
+    const checkUser = async () => {
+      try {
+        const response = await fetch(`${API_URL}auth/check`, getConfig());
+        if (!response.ok) {
+          throw new Error("Token inválido");
+        }
+        const data = await response.json();
+        setNombreUsuario(data.name);
+      } catch (error) {
+        console.error("Error al verificar el usuario:", error);
+        navigate("/login");
+      }
+    };
+    checkUser();
+  }, []);
+
+  return(
+    <div className="flex flex-col items-center h-screen bg-white">
+      <h1 className="text-4xl font-bold mt-10 text-center">
+        ¡Hola {nombreUsuario ? nombreUsuario : "..." }!
+      </h1>
+      <p className="text-xl mt-10 text-center">Te damos la bienvenida a WhisperTrend</p>
+      <p className="text-xl mt-10 text-center">¡Ayúdanos a conocerte para comenzar a descubrir las tendencias<br/>que dan futuro a tu industria</p>
+      <p className="text-xl mt-10 mb-10 text-center">A continuación te mostramos el proceso</p>
+      <ProgressBar activeStep={3} />
+      <div className="flex justify-center items-center mt-6 w-50">
+        <BlueButton text="Comenzar ahora" width="200px" onClick={handleClick} />
+      </div>
+    </div>
+  );
+}