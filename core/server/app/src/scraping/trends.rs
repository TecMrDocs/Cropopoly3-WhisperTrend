--- conflicted
+++ resolved
@@ -5,7 +5,6 @@
     twitter::{TweetData, TwitterScraper},
 };
 use futures::future::join_all;
-use futures::future::join3;
 use serde::{Deserialize, Serialize};
 
 #[derive(Deserialize, Serialize, Debug)]
@@ -28,15 +27,9 @@
 
 #[derive(Deserialize, Serialize, Debug)]
 pub struct Data {
-<<<<<<< HEAD
     pub reddit: Vec<RedditMetrics>,
     pub instagram: Vec<InstagramMetrics>,
-    pub twitter: Vec<()>,
-=======
-    reddit: Vec<RedditMetrics>,
-    instagram: Vec<InstagramMetrics>,
-    twitter: Vec<TwitterMetrics>,
->>>>>>> 46c4ec12
+    pub twitter: Vec<TwitterMetrics>,
 }
 
 #[derive(Deserialize, Serialize, Debug)]
