--- conflicted
+++ resolved
@@ -1,96 +1,92 @@
-use actix_cors::Cors;
-use actix_files as fs;
-use actix_web::{App, HttpServer, middleware::Logger, web};
-use common::{Application, ApplicationConfig};
-use config::Config;
-use database::Database;
-use tracing::info;
-
-// Test module
-pub mod test;
-
-// Internal modules for application functionality
-mod common;
-mod config;
-mod controllers;
-mod database;
-mod models;
-mod schema;
-mod middlewares;
-mod scraping;
-mod nosql;
-
-// Main application server structure
-struct AppServer;
-
-// Implementation of the Application trait for AppServer
-impl Application for AppServer {
-    // Setup method to initialize the application
-    async fn setup(&self) -> anyhow::Result<()> {
-        info!("Initializing the database...");
-        // Initialize database with connection pool and run migrations
-        Database::init(Config::get_max_pool_size(), Config::get_with_migrations())?;
-        info!("Migrations applied successfully");
-
-        Ok(())
-    }
-
-    // Create and configure the HTTP server
-    async fn create_server(&self) -> anyhow::Result<()> {
-        info!("Starting the server...");
-        // Create HTTP server with middleware and route configuration
-        let server = HttpServer::new(move || {
-            App::new()
-                // Enable CORS with permissive settings and credentials support
-                .wrap(Cors::permissive().supports_credentials())
-                // Add request logging middleware
-                .wrap(Logger::default())
-                // Configure API routes under /api/v1 scope
-                .service(
-                    web::scope("/api/v1")
-                        .service(controllers::auth::routes())      // Authentication routes
-                        .service(controllers::web::routes())       // Web-specific routes
-                        .service(controllers::chat::routes())      // Chat functionality routes
-                        .service(controllers::recurso::routes())   // Resource management routes
-                        .service(controllers::user::routes())      // User management routes
-                        .service(controllers::sale::routes())      // Sales-related routes
-                        .service(controllers::admin::routes())     // Admin panel routes
-                        .service(controllers::flow::routes())      // Flow management routes
-<<<<<<< HEAD
-                        .service(controllers::email::routes())     // Email sending routes
-                        //.service(nosql::routes())
-=======
-                        .service(nosql::routes())
->>>>>>> b9bee729
-                )
-                // Configure static file serving
-                .service(
-                    web::scope("")
-                        .service(
-                            fs::Files::new("/", {
-                                // Serve static files from different paths based on environment
-                                if Config::get_mode() == "prod" {
-                                    "/usr/local/bin/web"  // Production path
-                                } else {
-                                    "../../page/"         // Development path
-                                }
-                            })
-                                .show_files_listing()      // Enable directory listing
-                                .index_file("index.html"), // Set default index file
-                        ),
-                )
-        });
-
-        info!("Listening on http://{}", Config::get_addrs());
-        // Bind server to configured address and start listening
-        server.bind(Config::get_addrs())?.run().await?;
-
-        Ok(())
-    }
-}
-
-#[actix_web::main]
-async fn main() -> anyhow::Result<()> {
-    // Start the application server
-    AppServer.start().await
-}
+use actix_cors::Cors;
+use actix_files as fs;
+use actix_web::{App, HttpServer, middleware::Logger, web};
+use common::{Application, ApplicationConfig};
+use config::Config;
+use database::Database;
+use tracing::info;
+
+// Test module
+pub mod test;
+
+// Internal modules for application functionality
+mod common;
+mod config;
+mod controllers;
+mod database;
+mod models;
+mod schema;
+mod middlewares;
+mod scraping;
+mod nosql;
+
+// Main application server structure
+struct AppServer;
+
+// Implementation of the Application trait for AppServer
+impl Application for AppServer {
+    // Setup method to initialize the application
+    async fn setup(&self) -> anyhow::Result<()> {
+        info!("Initializing the database...");
+        // Initialize database with connection pool and run migrations
+        Database::init(Config::get_max_pool_size(), Config::get_with_migrations())?;
+        info!("Migrations applied successfully");
+
+        Ok(())
+    }
+
+    // Create and configure the HTTP server
+    async fn create_server(&self) -> anyhow::Result<()> {
+        info!("Starting the server...");
+        // Create HTTP server with middleware and route configuration
+        let server = HttpServer::new(move || {
+            App::new()
+                // Enable CORS with permissive settings and credentials support
+                .wrap(Cors::permissive().supports_credentials())
+                // Add request logging middleware
+                .wrap(Logger::default())
+                // Configure API routes under /api/v1 scope
+                .service(
+                    web::scope("/api/v1")
+                        .service(controllers::auth::routes())      // Authentication routes
+                        .service(controllers::web::routes())       // Web-specific routes
+                        .service(controllers::chat::routes())      // Chat functionality routes
+                        .service(controllers::recurso::routes())   // Resource management routes
+                        .service(controllers::user::routes())      // User management routes
+                        .service(controllers::sale::routes())      // Sales-related routes
+                        .service(controllers::admin::routes())     // Admin panel routes
+                        .service(controllers::flow::routes())      // Flow management routes
+                        .service(nosql::routes())
+                        .service(controllers::email::routes())    // Email handling routes
+                )
+                // Configure static file serving
+                .service(
+                    web::scope("")
+                        .service(
+                            fs::Files::new("/", {
+                                // Serve static files from different paths based on environment
+                                if Config::get_mode() == "prod" {
+                                    "/usr/local/bin/web"  // Production path
+                                } else {
+                                    "../../page/"         // Development path
+                                }
+                            })
+                                .show_files_listing()      // Enable directory listing
+                                .index_file("index.html"), // Set default index file
+                        ),
+                )
+        });
+
+        info!("Listening on http://{}", Config::get_addrs());
+        // Bind server to configured address and start listening
+        server.bind(Config::get_addrs())?.run().await?;
+
+        Ok(())
+    }
+}
+
+#[actix_web::main]
+async fn main() -> anyhow::Result<()> {
+    // Start the application server
+    AppServer.start().await
+}