--- conflicted
+++ resolved
@@ -1,86 +1,80 @@
-import {Routes, Route} from "react-router-dom";
-import LandingLayout from "../layouts/landingLayout";
-import MainLayout from "../layouts/mainLayout";
-import LaunchLayout from "../layouts/launchLayout";
-import ProfileLayout from "../layouts/profileLayout";
-import Home from "../pages/Home";
-import AcercaDe from "../pages/AcercaDe"
-import Dashboard from "../pages/Dashboard"
-import EditarProducto from "../pages/EditarProducto";
-import EditarDatos from "../pages/EditarDatos";
-import Empresa from "../pages/Empresa";
-import Perfil from "../pages/Perfil";
-import Productos from "../pages/Productos";
-import LaunchConfirmacion from "../pages/LaunchConfirmacion";
-import LaunchEmpresa from "../pages/LaunchEmpresa";
-import LaunchPeriodo from "../pages/LaunchPeriodo";
-import LaunchProcess from "../pages/LaunchProcess";
-import LaunchProducto from "../pages/LaunchProducto";
-import LaunchRegistroVentas from "../pages/LaunchRegistroVentas";
-import LaunchVentas from "../pages/LaunchVentas";
-import Loading from "../pages/Loading";
-import Login from "../pages/Login";
-import Resumen from "../pages/Resumen";
-import ChangePassword from "../pages/ChangePassword";
-import Registro from "../pages/Registro";
-import PrivacyNotice from "../pages/PrivacyNotice";
-import EmailConfirmation from "../pages/EmailConfirmation";
-import ActualizarPlan from "../pages/ActualizarPlan";
-import Us from "../pages/Us";
-import HolaDeNuevo from "../pages/HolaDeNuevo";
-<<<<<<< HEAD
-import Protected from "../components/Protected";
-import Unprotected from "../components/Unprotected";
-=======
-import NewResource from "../pages/NewResource";
->>>>>>> c67477d3
-
-
-export default function WebRouter(){
-  const loadLayout = (Layout: any, Page: any) => {
-    return(
-      <Layout>
-        <Page />
-      </Layout>
-    );
-  }
-
-  return(
-    <Routes>
-      {/* Rutas públicas/no protegidas */}
-      <Route path="/" element={<Unprotected>{loadLayout(LandingLayout, Home)}</Unprotected>} />
-      <Route path="/nosotros" element={<Unprotected>{loadLayout(LandingLayout, Us)}</Unprotected>} />
-      <Route path="/avisoPrivacidad" element={loadLayout(MainLayout, PrivacyNotice)} />
-      <Route path="/login" element={<Unprotected>{loadLayout(MainLayout, Login)}</Unprotected>} />
-      <Route path="/RegistroU" element={<Unprotected>{loadLayout(MainLayout, Registro)}</Unprotected>} />
-      <Route path="/confirmacionCorreo" element={loadLayout(MainLayout, EmailConfirmation)} />
-      <Route path="/holaDeNuevo" element={loadLayout(MainLayout, HolaDeNuevo)} />
-      <Route path="/changePassword" element={loadLayout(MainLayout, ChangePassword)} />
-      <Route path="/actualizarPlan" element={loadLayout(MainLayout, ActualizarPlan)} />
-      <Route path="/resumen" element={loadLayout(MainLayout, Resumen)} />
-<<<<<<< HEAD
-      
-      {/* Rutas protegidas - requieren autenticación */}
-      <Route path="/dashboard" element={<Protected>{loadLayout(ProfileLayout, Dashboard)}</Protected>} />
-      <Route path="/acercaDe" element={<Protected>{loadLayout(ProfileLayout, AcercaDe)}</Protected>} />
-      <Route path="/editarProducto" element={<Protected>{loadLayout(ProfileLayout, EditarProducto)}</Protected>} />
-      <Route path="/editarDatos" element={<Protected>{loadLayout(ProfileLayout, EditarDatos)}</Protected>} />
-      <Route path="/empresa" element={<Protected>{loadLayout(ProfileLayout, Empresa)}</Protected>} />
-      <Route path="/perfil" element={<Protected>{loadLayout(ProfileLayout, Perfil)}</Protected>} />
-      <Route path="/productos" element={<Protected>{loadLayout(ProfileLayout, Productos)}</Protected>} />
-      
-      {/* Rutas del proceso de lanzamiento - protegidas */}
-      <Route path="/launchConfirmacion" element={<Protected>{loadLayout(LaunchLayout, LaunchConfirmacion)}</Protected>} />
-      <Route path="/launchEmpresa" element={<Protected>{loadLayout(LaunchLayout, LaunchEmpresa)}</Protected>} />
-      <Route path="/launchPeriodo" element={<Protected>{loadLayout(LaunchLayout, LaunchPeriodo)}</Protected>} />
-      <Route path="/launchProcess" element={<Protected>{loadLayout(LaunchLayout, LaunchProcess)}</Protected>} />
-      <Route path="/launchProducto" element={<Protected>{loadLayout(LaunchLayout, LaunchProducto)}</Protected>} />
-      <Route path="/launchRegistroVentas" element={<Protected>{loadLayout(LaunchLayout, LaunchRegistroVentas)}</Protected>} />
-      <Route path="/launchVentas" element={<Protected>{loadLayout(LaunchLayout, LaunchVentas)}</Protected>} />
-      <Route path="/loading" element={<Protected>{loadLayout(LaunchLayout, Loading)}</Protected>} />
-=======
-      <Route path="/newResource" element={loadLayout(LaunchLayout, NewResource)}  />
->>>>>>> c67477d3
-    </Routes>
-  );
-}
+import {Routes, Route} from "react-router-dom";
+import LandingLayout from "../layouts/landingLayout";
+import MainLayout from "../layouts/mainLayout";
+import LaunchLayout from "../layouts/launchLayout";
+import ProfileLayout from "../layouts/profileLayout";
+import Home from "../pages/Home";
+import AcercaDe from "../pages/AcercaDe"
+import Dashboard from "../pages/Dashboard"
+import EditarProducto from "../pages/EditarProducto";
+import EditarDatos from "../pages/EditarDatos";
+import Empresa from "../pages/Empresa";
+import Perfil from "../pages/Perfil";
+import Productos from "../pages/Productos";
+import LaunchConfirmacion from "../pages/LaunchConfirmacion";
+import LaunchEmpresa from "../pages/LaunchEmpresa";
+import LaunchPeriodo from "../pages/LaunchPeriodo";
+import LaunchProcess from "../pages/LaunchProcess";
+import LaunchProducto from "../pages/LaunchProducto";
+import LaunchRegistroVentas from "../pages/LaunchRegistroVentas";
+import LaunchVentas from "../pages/LaunchVentas";
+import Loading from "../pages/Loading";
+import Login from "../pages/Login";
+import Resumen from "../pages/Resumen";
+import ChangePassword from "../pages/ChangePassword";
+import Registro from "../pages/Registro";
+import PrivacyNotice from "../pages/PrivacyNotice";
+import EmailConfirmation from "../pages/EmailConfirmation";
+import ActualizarPlan from "../pages/ActualizarPlan";
+import Us from "../pages/Us";
+import HolaDeNuevo from "../pages/HolaDeNuevo";
+import NewResource from "../pages/NewResource";
+import Protected from "../components/Protected";
+import Unprotected from "../components/Unprotected";
+
+
+export default function WebRouter(){
+  const loadLayout = (Layout: any, Page: any) => {
+    return(
+      <Layout>
+        <Page />
+      </Layout>
+    );
+  }
+
+  return(
+    <Routes>
+      {/* Rutas públicas/no protegidas */}
+      <Route path="/" element={<Unprotected>{loadLayout(LandingLayout, Home)}</Unprotected>} />
+      <Route path="/nosotros" element={<Unprotected>{loadLayout(LandingLayout, Us)}</Unprotected>} />
+      <Route path="/avisoPrivacidad" element={loadLayout(MainLayout, PrivacyNotice)} />
+      <Route path="/login" element={<Unprotected>{loadLayout(MainLayout, Login)}</Unprotected>} />
+      <Route path="/RegistroU" element={<Unprotected>{loadLayout(MainLayout, Registro)}</Unprotected>} />
+      <Route path="/confirmacionCorreo" element={loadLayout(MainLayout, EmailConfirmation)} />
+      <Route path="/holaDeNuevo" element={loadLayout(MainLayout, HolaDeNuevo)} />
+      <Route path="/changePassword" element={loadLayout(MainLayout, ChangePassword)} />
+      <Route path="/actualizarPlan" element={loadLayout(MainLayout, ActualizarPlan)} />
+      <Route path="/resumen" element={loadLayout(MainLayout, Resumen)} />
+      <Route path="/newResource" element={loadLayout(LaunchLayout, NewResource)}  />
+      
+      {/* Rutas protegidas - requieren autenticación */}
+      <Route path="/dashboard" element={<Protected>{loadLayout(ProfileLayout, Dashboard)}</Protected>} />
+      <Route path="/acercaDe" element={<Protected>{loadLayout(ProfileLayout, AcercaDe)}</Protected>} />
+      <Route path="/editarProducto" element={<Protected>{loadLayout(ProfileLayout, EditarProducto)}</Protected>} />
+      <Route path="/editarDatos" element={<Protected>{loadLayout(ProfileLayout, EditarDatos)}</Protected>} />
+      <Route path="/empresa" element={<Protected>{loadLayout(ProfileLayout, Empresa)}</Protected>} />
+      <Route path="/perfil" element={<Protected>{loadLayout(ProfileLayout, Perfil)}</Protected>} />
+      <Route path="/productos" element={<Protected>{loadLayout(ProfileLayout, Productos)}</Protected>} />
+      
+      {/* Rutas del proceso de lanzamiento - protegidas */}
+      <Route path="/launchConfirmacion" element={<Protected>{loadLayout(LaunchLayout, LaunchConfirmacion)}</Protected>} />
+      <Route path="/launchEmpresa" element={<Protected>{loadLayout(LaunchLayout, LaunchEmpresa)}</Protected>} />
+      <Route path="/launchPeriodo" element={<Protected>{loadLayout(LaunchLayout, LaunchPeriodo)}</Protected>} />
+      <Route path="/launchProcess" element={<Protected>{loadLayout(LaunchLayout, LaunchProcess)}</Protected>} />
+      <Route path="/launchProducto" element={<Protected>{loadLayout(LaunchLayout, LaunchProducto)}</Protected>} />
+      <Route path="/launchRegistroVentas" element={<Protected>{loadLayout(LaunchLayout, LaunchRegistroVentas)}</Protected>} />
+      <Route path="/launchVentas" element={<Protected>{loadLayout(LaunchLayout, LaunchVentas)}</Protected>} />
+      <Route path="/loading" element={<Protected>{loadLayout(LaunchLayout, Loading)}</Protected>} />
+    </Routes>
+  );
+}